#!/usr/bin/env python

'''
DISTRIBUTION STATEMENT A. Approved for public release: distribution unlimited.

This material is based upon work supported by the Assistant Secretary of Defense for
Research and Engineering under Air Force Contract No. FA8721-05-C-0002 and/or
FA8702-15-D-0001. Any opinions, findings, conclusions or recommendations expressed in this
material are those of the author(s) and do not necessarily reflect the views of the
Assistant Secretary of Defense for Research and Engineering.

Copyright 2015 Massachusetts Institute of Technology.

The software/firmware is provided to you on an As-Is basis

Delivered to the US Government with Unlimited Rights, as defined in DFARS Part
252.227-7013 or 7014 (Feb 2014). Notwithstanding any copyright notice, U.S. Government
rights in this work are defined by DFARS 252.227-7013 or DFARS 252.227-7014 as detailed
above. Use of this work other than as specifically authorized by the U.S. Government may
violate any copyrights that exist in this work.
'''



import base64
<<<<<<< HEAD

=======
import common
import keylime_logging
>>>>>>> 2d151bc1
import errno
import hashlib
import inspect
import logging
import os.path
import subprocess
import struct
import sys
import time
import tempfile
from uuid import UUID

try:
    import simplejson as json
except ImportError:
    raise("Simplejson is mandatory, please install")

from keylime import common
from keylime import keylime_logging
from keylime import tpm_obj

# get the tpm object
tpm = tpm_obj.getTPM(need_hw_tpm=True)

sys.path.append(os.path.dirname(__file__))
from tpm_initialize import get_mod_from_pem

# Logging boiler plate
logger = keylime_logging.init_logging('vtpmmgr')
logger.setLevel(logging.INFO)

# ./utils/encaik -ek ~/tmp/LLSRC-tci/scripts/llsrc-vtpm-host0_pubek.pem -ik ~/tmp/LLSRC-tci/scripts/llsrc-vtpm-host0_pubek.pem -ok key.blob -oak key.aes
# cd /home/rudd/tmp/tpm4720/libtpm

# VTPM Command Ordinals. Taken from Xen's stubdoms/vtpmmgr/vtpm_manager.h
VTPM_ORD_GROUP_LIST = 0x02000101
VTPM_ORD_GROUP_NEW = 0x02000102
VTPM_ORD_GROUP_DEL = 0x02000103
VTPM_ORD_GROUP_ACTIVATE = 0x02000104
VTPM_ORD_GROUP_SHOW = 0x02000107

VTPM_ORD_VTPM_LIST = 0x02000201
VTPM_ORD_VTPM_NEW = 0x02000204

# Serialized format of a UUID
uuid_fmt = '4s2s2s2s6s'

#
# def get_default_data_dir():
#     keylime_dir = os.path.expanduser("~/.keylime")
#     if not os.path.exists(keylime_dir):
#         os.mkdir(keylime_dir)
#     return keylime_dir
#
#
#
#
# class VTPMGroup(object):
#     """A class that represents a groupof VTPMs managed by the VTPM Manager
#
#     This class is not intended to be instantiated directly.
#     `VTPMManager`` returns objects that are instances of this class.
#     """
#     _groups = { }
#
#     def __new__(cls, uuid, aik_path, vtpm, added=False):
#         """
#         Args
#         ----
#         uuid: str
#             The UUID for this VTPM Group
#         aik_path: str
#             The path to the .pem for this group's AIK
#         """
#         if uuid in VTPMGroup._groups:
#             return VTPMGroup._groups[uuid]
#
#         obj = object.__new__(cls)
#         obj.uuid = uuid
#         obj.aik_path = aik_path
#         obj.vtpm = vtpm
#
#         if added:
#             VTPMGroup._groups[uuid] = obj
#         return obj
#
#     @property
#     def num(self):
#         return self.vtpm.get_groupnum(self.uuid)
#
#
# class VTPMManager(object):
#     """A class that represents the Xen VTPM Manager"""
#     keyblob_path = 'key.blob'
#
#     def __init__(self, data_dir=get_default_data_dir(), pubek_path=None,
#                  force_reinit=True):
#         """
#         Args
#         ----
#         data_dir: str
#             The path to store keys
#         pubek_path: str
#             The path to the .pem for the underlying physical TPM.
#             Defaults to ``data_dir + '/pubek.pem'``
#         force_reinit: bool
#             Whether to initialize when ``data_dir`` contains files
#         """
#         if pubek_path is None:
#             pubek_path = data_dir + '/pubek.pem'
#         if not os.path.exists(pubek_path):
#             raise OSError('"{0}" does not exist'.format(pubek_path),
#                           os.strerror(errno.ENOENT), errno.ENOENT)
#
#         with open(pubek_path, 'rb') as pubek_f:
#             pubek = pubek_f.read()
#
#             rsamod_path = pubek_path + '.bin'
#             public_mod = get_mod_from_pem(pubek)
#             with open(rsamod_path, 'wb') as f:
#                 f.write(public_mod)
#             print('Wrote {0} bytes to {1}'.format(len(public_mod), rsamod_path))
#
#             self.pubek_path = pubek_path
#             self.rsamod_path = rsamod_path
#             self.groupaiks = {}
#
#         VTPMGroup._groups = {}
#         for i in range(self.count_groups()):
#             self.get_group(i)
#
#     def count_groups(self):
#         """ Returns the number of Added VTPM Groups """
#         return count_groups()
#
#     def get_groupnum(self, group_uuid):
#         for i in range(self.count_groups()):
#             group = show_group(i)
#             if group_uuid == group['uuid']:
#                 return i
#         raise LookupError('Could not find group with UUID: {0}'.format(group_uuid))
#
#     def get_group(self, groupnum):
#         """ Returns the ```VTPMGroup``` for ``groupnum``"""
#         ginfo = get_group_info(groupnum)
#         return VTPMGroup(ginfo['uuid'], ginfo['aikpem'], self)
#
#     def activate_group(self, groupnum, keyblob):
#         """ Returns an AES symmetric key derived from base64 ``keyblob`` """
#         with open(self.keyblob_path, 'w') as f:
#             f.write(base64.b64decode(keyblob))
#         symkey = do_group_activate(groupnum, self.keyblob_path)
#         self.groupaiks[groupnum] = symkey
#         return symkey
#
#     def add_group(self):
#         """ Adds a new VTPM Group and returns its ``VTPMGroup``"""
#         (uuid, aik, _) = do_group_add(self.rsamod_path)
#         aik_base = aik.split('.pub')[0]
#         check_call('tpmconv -ik {0} -ok {1}'.format(aik, aik_base), shell=True)
#
#         return VTPMGroup(uuid, aik_base + '.pem', self, True)
#
#     def add_vtpm(self, groupnum):
#         """ Adds a new VTPM to VTPMGroup ``groupnum`` and returns its UUID"""
#         return add_vtpm(groupnum)
#
#
# class StubVTPMManager(VTPMManager):
#     """
#     A stub implementation of VTPMManager which performs no writes to /dev/tpm0
#     but implements all methods.
#     """
#
#     group_uuid = 'c697ce76-641c-41fb-a4a6-b816860afd11'
#     vtpm_uuid = 'C432FBB3-D2F1-4A97-9EF7-75BD81C866E9'
#
#     def __init__(self):
#         self.aikpath = '{0}/{1}_aik.pem'.format(get_default_data_dir(),self.group_uuid)
#         self.pubekpath = '{0}/test_pubek.pem'.format(get_default_data_dir())
#         self.blobpath = '{0}/test_key.blob'.format(get_default_data_dir())
#         self.aespath = '{0}/test_key.aes'.format(get_default_data_dir())
#
#         if not os.path.exists(self.aikpath):
#             with open(self.aikpath, 'wb') as f:
#                 f.write(common.TEST_HAIK)
#
#         if not os.path.exists(self.pubekpath):
#             with open(self.pubekpath, 'wb') as f:
#                 f.write(common.TEST_PUB_EK)
#
#     def get_groupnum(self, group_uuid):
#         """ Returns ``0`` """
#         return 0
#
#     def count_groups(self):
#         """ Returns ``1`` """
#         return 1
#
#     def activate_group(self, groupnum, keyblob):
#         """
#         Returns the symkey generated from ``encaik`` on
#         ``common.TEST_AIK`` and ``common.TEST_PUB_EK``
#         """
#         return common.TEST_AES_REG_KEY
#
#     def add_group(self):
#         """ Returns the uuid in ``StubVTPMManager.group_uuid``"""
#         return VTPMGroup(self.group_uuid, self.aikpath, self)
#
#     def add_vtpm(self, groupnum):
#         """ Returns the uuid in ``StubVTPMManager.vtpm_uuid``"""
#         return self.vtpm_uuid

def check_call(*args, **kwargs):
    print(args, kwargs)
    return subprocess.check_call(*args, **kwargs)

def unpack(fmt, s):
    """
    Partially unpack `s` according to `fmt`. Returns a
    tuple containing the unpacked elements, and the portion of `s` leftover
    after unpacking.
    """
    s_len = struct.calcsize(fmt)
    first, rest = s[:s_len], s[s_len:]
    return struct.unpack(fmt, first), rest


def vtpm_raw(hdr, msg):
    """ Sends a raw vtpm command. """
    hdr = struct.pack('>HI', hdr, len(msg) + 6)
    cmd = hdr + msg
    logger.debug('Sending "%r"', cmd.encode('hex'))
    with open('/dev/tpm0', 'wb+') as f:
        f.write(cmd)
        f.flush()
        rsp = f.read(4096)
    rsp_hdr = rsp[:10]
    rsp_body = rsp[10:]
    (rsp_type, rsp_len, _) = struct.unpack('>HII', rsp_hdr)
    assert rsp_len == 10 + len(rsp_body), \
        "Invalid Response:[Len]: {0:#x} vs {1:#x}".format(rsp_len, 10+rsp_body)
    logger.debug('Response Type: 0x%x (%d bytes)', rsp_type, rsp_len)
    logger.debug('Response Body: "%r"', repr(rsp_body.encode('hex')))
    return rsp_body


def vtpm_cmd(cmd, msg):
    """ Sends vtpm command with ordinal `cmd` and message `m`. """
    return vtpm_raw(0x1C2, struct.pack('>I', cmd) + msg)


def stringify_uuid(raw_uuid):
    """ Converts the serialized uuid `raw_uuid` into a string """
    uuid = struct.unpack(uuid_fmt, raw_uuid)
    uuid = [part.encode('hex') for part in uuid]
    uuid = '-'.join(uuid)
    return uuid.upper()


def show_group(group_num):
    """ Returns info about group `group_num` using VTPM_ORD_GROUP_SHOW"""
    out = {'num': group_num, 'vtpms': []}
    body = vtpm_raw(0x1C2, struct.pack('>II', 0x02000107, group_num))
    (uuid, pk, cfg) = struct.unpack('16s 256s 16s', body)
    uuid = stringify_uuid(uuid)
    logger.info('Group [%d] UUID: %s', group_num, uuid)
    pk_hash = hashlib.sha1(pk).hexdigest()
    logger.info('  PK Hash:  %s', pk_hash)
    logger.info('  Cfg list: %s', cfg.encode('hex'))
    body = vtpm_cmd(VTPM_ORD_VTPM_LIST, struct.pack('>II', group_num, 0))
    ((num_vtpms,), body) = unpack('>I', body)
    if num_vtpms > 0:
        logger.info('  vTPMs:  ')
        vtpms = struct.unpack('16s' * num_vtpms, body)
        vtpms = [stringify_uuid(vtpm) for vtpm in vtpms]
        for i, vtpm in enumerate(vtpms):
            logger.info('    [%d]: %s', i, vtpm)
        out['vtpms'].append(vtpm)
    out['uuid'] = uuid
    return out


def count_groups():
    """ Get number of groups using VTPM_ORD_GROUP_LIST"""
    body = vtpm_raw(0x1C2, struct.pack('>I',  VTPM_ORD_GROUP_LIST))
    (num_groups,) = struct.unpack('>I', body)
    return num_groups


def list_groups():
    """ Used to print groups for ``./vtpm_manager.py list``"""
    for i in range(count_groups()):
        show_group(i)


def do_list():
    """ Implementation of ``./vtpm_manager.py list``"""
    list_groups()


def do_group_del(group_id):
    """ Implementation of ``./vtpm_manager.py group-del``"""
    group_id = int(group_id)
    if group_id < count_groups():
        vtpm_cmd(VTPM_ORD_GROUP_DEL, struct.pack('>I', group_id))


def do_group_activate(group_id, priv_ca_blob):
    """ Implementation of ``./vtpm_manager.py group-activate``"""
    group_id = int(group_id)
    with open(priv_ca_blob, 'rb') as f:
        priv_ca = f.read()
    assert len(priv_ca) == 256
    logger.debug('Activating group number %d', group_id)
    body = vtpm_cmd(VTPM_ORD_GROUP_ACTIVATE,
                    struct.pack('>II', group_id, 256) + priv_ca)
    (algId, encScheme, size), body = unpack('>IHH', body)
    logger.info('Received Key. AlgID: 0x%x, encScheme: 0x%x, size: 0x%x',
                algId, encScheme, size)
    logger.info('Key: %r', body)
    assert size == len(body)
    return body


def add_group(rsa_mod_path):
    """ Add new vtpm group"""
    logger.debug('Adding group')
    with open(rsa_mod_path, 'rb') as f:
        rsa_mod = f.read()
    assert len(rsa_mod) == 256
    ca_digest = '\x00' * 20
    rsp = vtpm_cmd(VTPM_ORD_GROUP_NEW,  ca_digest + rsa_mod)

    (uuid, aik_pub, aik_priv_ca) = struct.unpack('16s256s256s', rsp)
    uuid = struct.unpack(uuid_fmt, uuid)
    uuid = '-'.join([part.encode('hex') for part in uuid])
    logger.info('Created group with UUID: %s', uuid)
    return (aik_pub, aik_priv_ca, uuid)


def add_vtpm(groupnum):
    """ Add new vtpm to ``groupnum`` """
    rsp = vtpm_cmd(VTPM_ORD_VTPM_NEW, struct.pack('>I', groupnum))
    (uuid,) = struct.unpack('16s', rsp)
    uuid = '-'.join([part.encode('hex') for part in uuid])
    logger.info('Received UUID: %s\n', uuid)
    return uuid


def do_group_add(rsa_mod_path):
    """ Implementation of ``./vtpm_manager.py group-add``"""
    (aik_pub, aik_priv_ca, uuid) = add_group(rsa_mod_path)
    (aik_pub_path, aik_priv_ca_path) = ('{0}_aik.pub'.format(uuid),
                                        '{0}_aik_priv_ca'.format(uuid))
    with open(aik_pub_path, 'wb') as f:
        f.write(aik_pub)
    with open(aik_priv_ca_path, 'wb') as f:
        f.write(aik_priv_ca)

    return (uuid, aik_pub_path, aik_priv_ca_path)


def get_group_info(num):
    """Returns UUID and path to the group AIK file for vtpm group `num`."""
    # Get info for group `num`
    ginfo = show_group(num)
    uuid = ginfo['uuid']
    aikname = '{0}_aik'.format(uuid)
    pubaik_path = '{0}.pub'.format(aikname)

    # Check that we have the group's AIK
    if not os.path.exists(pubaik_path):
        logger.error('Group %d AIK Path %r doesn\'t exist', num, pubaik_path)
        raise OSError()

    aikbase = '{0}'.format(aikname)
    aikpem = aikbase + '.pem'

    # Convert group AIK to PEM
    check_call('tpmconv -ik {0} -ok {1}'.format(pubaik_path, aikbase),
               shell=True)
    return {'aikpem': aikpem, 'uuid': uuid}


def get_group_symkey(groupnum, aikpem, pubekpem, keyblob):
    logger.info('Keyblob: %r', open(keyblob, 'rb').read())
    return do_group_activate(groupnum, keyblob)


def do_register_test_helper(groupnum=1,
                            pubekpem='llsrc-vtpm-host0_pubek.pem',
                            keyblob='vtpm_key.blob',
                            symkey='vtpm_key.aes'):
    """ Implementation of ``./vtpm_manager.py test``"""
    # TODO, how do I tell when group 0 hasn't been initialized?

    # We use group 1 by default so  we can add it
    # and delete it without messing with the default group
    num_groups = count_groups()
    if num_groups < 2:
        do_group_add("llsrc-vtpm-host0_pubek.bin")
        time.sleep(1)

    ginfo = get_group_info(groupnum)
    aikpem = ginfo['aikpem']
    goalkey = symkey + '.goal'

    # Use encaik to obtain keyblob and goalkey (normally whoever is using
    # us would handle providing the keyblob)
    check_call('encaik -ik {0!r} -ek {1!r} -ok {2!r} -oak {3!r}'.format(
        aikpem, pubekpem, keyblob, goalkey), shell=True)

    # Obtain the symkey via group activate
    symkey_raw = get_group_symkey(groupnum, aikpem, pubekpem, keyblob)
    with open(symkey, 'wb') as f:
        f.write(symkey_raw)
    logger.info('Wrote %s', symkey)

    # Verify the key we got from the VTPM is the same as we'd get from encaik
    check_call('diff "{0}" "{1}"'.format(symkey, goalkey), shell=True)
    print('[vtpmmgr] Test succeeded')


def do_register_test():
    do_register_test_helper()


def tpmconv(inmod):
    """ convert a raw modulus file into a pem file """
    tmppath = None
    try:
        #make a temp file for the output
        tmpfd,tmppath = tempfile.mkstemp()

        #make temp file for the input
        infd, intemp = tempfile.mkstemp()
        inFile = open(intemp,"wb")
        inFile.write(inmod)
        inFile.close()
        os.close(infd)

        command = "tpmconv -ik %s -ok %s" % (inFile.name,tmppath)
        tpm.__run(command,lock=False)

        # read in the pem
        f = open(tmppath,"rb")
        pem = f.read()
        f.close()
        os.close(tmpfd)
    finally:
        if tmppath is not None:
            os.remove(tmppath)
        if inFile is not None:
            os.remove(inFile.name)

    return pem

def get_group_num(desired_uuid):
    desired_uuid = desired_uuid.upper()
    for group_num in range(count_groups()):
        body = vtpm_raw(0x1C2, struct.pack('>II', 0x02000107, group_num))
        (uuid,_,_) = struct.unpack('16s 256s 16s', body)
        uuid = stringify_uuid(uuid)
        if uuid == desired_uuid:
            return group_num
    raise Exception("Group %s not found"%(desired_uuid))


def add_vtpm_group(rsa_mod=None):
    """ Add new vtpm group"""
    fprt = "add_vtpm_group"
    if common.STUB_TPM and common.TPM_CANNED_VALUES is not None:
        # Use canned values for stubbing
        jsonIn = common.TPM_CANNED_VALUES
        if fprt in jsonIn:
            # The value we're looking for has been canned!
            thisTiming = jsonIn[fprt]['timing']
            thisRetout = jsonIn[fprt]['retout']
            logger.debug("TPM call '%s' was stubbed out, with a simulated delay of %f sec"%(fprt,thisTiming))
            time.sleep(thisTiming)
            return tuple(thisRetout)
        else:
            # Our command hasn't been canned!
            raise Exception("Command %s not found in canned JSON!"%(fprt))

    logger.debug('Adding group')

    t0=time.time()

    if rsa_mod is None:
        rsa_mod = '\x00' * 256
    assert len(rsa_mod) == 256
    ca_digest = '\x00' * 20
    rsp = vtpm_cmd(VTPM_ORD_GROUP_NEW,  ca_digest + rsa_mod)

    (uuid, aik_pub, aik_priv_ca) = struct.unpack('16s256s256s', rsp)
    uuid = struct.unpack(uuid_fmt, uuid)
    uuid = '-'.join([part.encode('hex') for part in uuid])
    logger.info('Created group with UUID: %s', uuid)

    aikpem = tpmconv(aik_pub)
    # return the group
    group_num = get_group_num(uuid)
    t1=time.time()

    retout = (uuid,aikpem,group_num,base64.b64encode(aik_priv_ca))

    if common.TPM_CANNED_VALUES_PATH is not None:
        with open(common.TPM_CANNED_VALUES_PATH, "ab") as can:
            jsonObj = {'type':"add_vtpm_group",'retout':list(retout),'fileout':"",'cmd':"add_vtpm_group",'timing':t1-t0,'code':0,'nonce':None}
            can.write("\"%s\": %s,\n"%("add_vtpm_group",json.dumps(jsonObj,indent=4,sort_keys=True, Dumper=SafeDumper)))

    return retout

def activate_group(uuid,keyblob):
    fprt = "activate_group"
    if common.STUB_TPM and common.TPM_CANNED_VALUES is not None:
        # Use canned values for stubbing
        jsonIn = common.TPM_CANNED_VALUES
        if fprt in jsonIn:
            # The value we're looking for has been canned!
            thisTiming = jsonIn[fprt]['timing']
            thisRetout = jsonIn[fprt]['retout']
            logger.debug("TPM call '%s' was stubbed out, with a simulated delay of %f sec"%(fprt,thisTiming))
            time.sleep(thisTiming)
            return base64.b64decode(thisRetout)
        else:
            # Our command hasn't been canned!
            raise Exception("Command %s not found in canned JSON!"%(fprt))

    t0=time.time()
    group_id = get_group_num(uuid)
    priv_ca = base64.b64decode(keyblob)
    assert len(priv_ca) == 256
    logger.debug('Activating group number %d', group_id)
    body = vtpm_cmd(VTPM_ORD_GROUP_ACTIVATE,
                    struct.pack('>II', group_id, 256) + priv_ca)
    (algId, encScheme, size), body = unpack('>IHH', body)
    assert size == len(body)
    t1=time.time()
    logger.info('Received Key. AlgID: 0x%x, encScheme: 0x%x, size: 0x%x',
                algId, encScheme, size)
    logger.info('Key: %r', body)

    if common.TPM_CANNED_VALUES_PATH is not None:
        with open(common.TPM_CANNED_VALUES_PATH, "ab") as can:
            jsonObj = {'type':"activate_group",'retout':base64.b64encode(body),'fileout':"",'cmd':"activate_group",'timing':t1-t0,'code':0,'nonce':None}
            can.write("\"%s\": %s,\n"%("activate_group",json.dumps(jsonObj,indent=4,sort_keys=True)))

    return body

def add_vtpm_to_group(uuid):
    fprt = "add_vtpm_to_group"
    if common.STUB_TPM and common.TPM_CANNED_VALUES is not None:
        # Use canned values for stubbing
        jsonIn = common.TPM_CANNED_VALUES
        if fprt in jsonIn:
            # The value we're looking for has been canned!
            thisTiming = jsonIn[fprt]['timing']
            thisRetout = jsonIn[fprt]['retout']
            logger.debug("TPM call '%s' was stubbed out, with a simulated delay of %f sec"%(fprt,thisTiming))
            time.sleep(thisTiming)
            return thisRetout
        else:
            # Our command hasn't been canned!
            raise Exception("Command %s not found in canned JSON!"%(fprt))

    t0=time.time()
    num = get_group_num(uuid)
    vtpm_uuid = add_vtpm(num)
    t1=time.time()

    retout = str(UUID(vtpm_uuid)).upper()

    if common.TPM_CANNED_VALUES_PATH is not None:
        with open(common.TPM_CANNED_VALUES_PATH, "ab") as can:
            jsonObj = {'type':"add_vtpm_to_group",'retout':retout,'fileout':"",'cmd':"add_vtpm_to_group",'timing':t1-t0,'code':0,'nonce':None}
            can.write("\"%s\": %s,\n"%("add_vtpm_to_group",json.dumps(jsonObj,indent=4,sort_keys=True)))

    return retout<|MERGE_RESOLUTION|>--- conflicted
+++ resolved
@@ -23,12 +23,6 @@
 
 
 import base64
-<<<<<<< HEAD
-
-=======
-import common
-import keylime_logging
->>>>>>> 2d151bc1
 import errno
 import hashlib
 import inspect
