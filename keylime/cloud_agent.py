#!/usr/bin/python

'''
DISTRIBUTION STATEMENT A. Approved for public release: distribution unlimited.

This material is based upon work supported by the Assistant Secretary of Defense for
Research and Engineering under Air Force Contract No. FA8721-05-C-0002 and/or
FA8702-15-D-0001. Any opinions, findings, conclusions or recommendations expressed in this
material are those of the author(s) and do not necessarily reflect the views of the
Assistant Secretary of Defense for Research and Engineering.

Copyright 2015 Massachusetts Institute of Technology.

The software/firmware is provided to you on an As-Is basis

Delivered to the US Government with Unlimited Rights, as defined in DFARS Part
252.227-7013 or 7014 (Feb 2014). Notwithstanding any copyright notice, U.S. Government
rights in this work are defined by DFARS 252.227-7013 or DFARS 252.227-7014 as detailed
above. Use of this work other than as specifically authorized by the U.S. Government may
violate any copyrights that exist in this work.
'''

<<<<<<< HEAD
import http.server
from http.server import HTTPServer, BaseHTTPRequestHandler
from socketserver import ThreadingMixIn
=======
import common
import keylime_logging
logger = keylime_logging.init_logging('cloudagent')


import BaseHTTPServer
from BaseHTTPServer import HTTPServer, BaseHTTPRequestHandler
from SocketServer import ThreadingMixIn
>>>>>>> 2d151bc1
import threading
from urllib.parse import urlparse
import base64
import configparser
import uuid
import os
import sys
import time
import hashlib
import zipfile
import io
import importlib
import shutil

from keylime import common
from keylime import keylime_logging
from keylime import crypto
from keylime import openstack
from keylime import revocation_notifier
from keylime import registrar_client
from keylime import secure_mount
from keylime import tpm_obj
from keylime.tpm_abstract import TPM_Utilities

# Configure logger
logger = keylime_logging.init_logging('cloudagent')

try:
    import simplejson as json
except ImportError:
    raise("Simplejson is mandatory, please install")

# read the config file
config = configparser.RawConfigParser()
config.read(common.CONFIG_FILE)

# get the tpm object
tpm = tpm_obj.getTPM(need_hw_tpm=True)
tpm_version = tpm.get_tpm_version()

#lock required for multithreaded operation
uvLock = threading.Lock()


class Handler(BaseHTTPRequestHandler):
    parsed_path = ''

    def do_HEAD(self):
        """Not supported"""
        common.echo_json_response(self, 405, "HEAD not supported")

    def do_GET(self):
        """This method services the GET request typically from either the Tenant or the Cloud Verifier.

        Only tenant and cloudverifier uri's are supported. Both requests require a nonce parameter.
        The Cloud verifier requires an additional mask paramter.  If the uri or parameters are incorrect, a 400 response is returned.
        """

        logger.info('GET invoked from ' + str(self.client_address)  + ' with uri:' + self.path)

        rest_params = common.get_restful_params(self.path)
        if rest_params is None:
            common.echo_json_response(self, 405, "Not Implemented: Use /keys/ or /quotes/ interfaces")
            return

        if "keys" in rest_params and rest_params['keys']=='verify':
            if self.server.K is None:
                logger.info('GET key challenge returning 400 response. bootstrap key not available')
                common.echo_json_response(self, 400, "Bootstrap key not yet available.")
                return
            challenge = rest_params['challenge']
            response={}
            response['hmac'] = crypto.do_hmac(self.server.K, challenge)
            common.echo_json_response(self, 200, "Success", response)
            logger.info('GET key challenge returning 200 response.')

        # If agent pubkey requested
        elif "keys" in rest_params and rest_params["keys"] == "pubkey":
            response = {}
            response['pubkey'] = self.server.rsapublickey_exportable

            common.echo_json_response(self, 200, "Success", response)
            logger.info('GET pubkey returning 200 response.')
            return

        elif "quotes" in rest_params:
            nonce = rest_params['nonce']
            pcrmask = rest_params['mask'] if 'mask' in rest_params else None
            vpcrmask = rest_params['vmask'] if 'vmask' in rest_params else None

            # if the query is not messed up
            if nonce is None:
                logger.warning('GET quote returning 400 response. nonce not provided as an HTTP parameter in request')
                common.echo_json_response(self, 400, "nonce not provided as an HTTP parameter in request")
                return

            # Sanitization assurance (for tpm.run() tasks below)
            if not (nonce.isalnum() and (pcrmask is None or pcrmask.isalnum()) and (vpcrmask is None or vpcrmask.isalnum())):
                logger.warning('GET quote returning 400 response. parameters should be strictly alphanumeric')
                common.echo_json_response(self, 400, "parameters should be strictly alphanumeric")
                return

            # identity quotes are always shallow
            hash_alg = tpm.defaults['hash']
            if not tpm.is_vtpm() or rest_params["quotes"]=='identity':
                quote = tpm.create_quote(nonce, self.server.rsapublickey_exportable, pcrmask, hash_alg)
                imaMask = pcrmask
            else:
                quote = tpm.create_deep_quote(nonce, self.server.rsapublickey_exportable, vpcrmask, pcrmask)
                imaMask = vpcrmask

            # Allow for a partial quote response (without pubkey)
            enc_alg = tpm.defaults['encrypt']
            sign_alg = tpm.defaults['sign']
            if "partial" in rest_params and (rest_params["partial"] is None or int(rest_params["partial"],0) == 1):
                response = {
                    'quote': quote,
                    'tpm_version': tpm_version,
                    'hash_alg': hash_alg,
                    'enc_alg': enc_alg,
                    'sign_alg': sign_alg,
                    }
            else:
                response = {
                    'quote': quote,
                    'tpm_version': tpm_version,
                    'hash_alg': hash_alg,
                    'enc_alg': enc_alg,
                    'sign_alg': sign_alg,
                    'pubkey': self.server.rsapublickey_exportable,
                }

            # return a measurement list if available
            if TPM_Utilities.check_mask(imaMask, common.IMA_PCR):
                if not os.path.exists(common.IMA_ML):
                    logger.warn("IMA measurement list not available: %s"%(common.IMA_ML))
                else:
                    with open(common.IMA_ML,'r') as f:
                        ml = f.read()
                    response['ima_measurement_list']=ml

            common.echo_json_response(self, 200, "Success", response)
            logger.info('GET %s quote returning 200 response.'%(rest_params["quotes"]))
            return

        else:
            logger.warning('GET returning 400 response. uri not supported: ' + self.path)
            common.echo_json_response(self, 400, "uri not supported")
            return


    def do_POST(self):
        """This method services the POST request typically from either the Tenant or the Cloud Verifier.

        Only tenant and cloudverifier uri's are supported. Both requests require a nonce parameter.
        The Cloud verifier requires an additional mask parameter.  If the uri or parameters are incorrect, a 400 response is returned.
        """
        rest_params = common.get_restful_params(self.path)

        if rest_params is None:
            common.echo_json_response(self, 405, "Not Implemented: Use /keys/ interface")
            return

        content_length = int(self.headers.get('Content-Length', 0))
        if content_length <= 0:
            logger.warning('POST returning 400 response, expected content in message. url:  ' + self.path)
            common.echo_json_response(self, 400, "expected content in message")
            return

        post_body = self.rfile.read(content_length)
        json_body = json.loads(post_body)

        b64_encrypted_key = json_body['encrypted_key']
        decrypted_key = crypto.rsa_decrypt(self.server.rsaprivatekey,base64.b64decode(b64_encrypted_key))

        have_derived_key = False

        if rest_params["keys"] == "ukey":
            self.server.add_U(decrypted_key)
            self.server.auth_tag = json_body['auth_tag']
            self.server.payload = json_body.get('payload',None)
            have_derived_key = self.server.attempt_decryption(self)
        elif rest_params["keys"] == "vkey":
            self.server.add_V(decrypted_key)
            have_derived_key = self.server.attempt_decryption(self)
        else:
            logger.warning('POST returning  response. uri not supported: ' + self.path)
            common.echo_json_response(self, 400, "uri not supported")
            return
        logger.info('POST of %s key returning 200'%(('V','U')[rest_params["keys"] == "ukey"]))
        common.echo_json_response(self, 200, "Success")

        # no key yet, then we're done
        if not have_derived_key:
            return

        # woo hoo we have a key
        # ok lets write out the key now
        secdir = secure_mount.mount() # confirm that storage is still securely mounted

        # clean out the secure dir of any previous info before we extract files
        if os.path.isdir("%s/unzipped"%secdir):
            shutil.rmtree("%s/unzipped"%secdir)

        # write out key file
        f = open(secdir+"/"+self.server.enc_keyname,'w')
        f.write(base64.b64encode(self.server.K).decode())
        f.close()

        #stow the U value for later
        tpm.write_key_nvram(self.server.final_U)

        # optionally extend a hash of they key and payload into specified PCR
        tomeasure = self.server.K

        # if we have a good key, now attempt to write out the encrypted payload
        dec_path = "%s/%s"%(secdir, config.get('cloud_agent',"dec_payload_file"))
        enc_path = "%s/encrypted_payload"%common.WORK_DIR

        dec_payload = None
        enc_payload = None

        if self.server.payload is not None:
            dec_payload = crypto.decrypt(self.server.payload, self.server.K)

            enc_payload = self.server.payload
        elif os.path.exists(enc_path):
            # if no payload provided, try to decrypt one from a previous run stored in encrypted_payload
            with open(enc_path,'rb') as f:
                enc_payload = f.read()
            try:
                dec_payload = crypto.decrypt(enc_payload,self.server.K)
                logger.info("Decrypted previous payload in %s to %s"%(enc_path,dec_path))
            except Exception as e:
                logger.warning("Unable to decrypt previous payload %s with derived key: %s"%(enc_path,e))
                os.remove(enc_path)
                enc_payload=None

        # also write out encrypted payload to be decrytped next time
        if enc_payload is not None:
            with open(enc_path,'wb') as f:
                f.write(self.server.payload.encode('utf-8'))

        # deal with payload
        payload_thread = None
        if dec_payload is not None:
            tomeasure = tomeasure + dec_payload
            # see if payload is a zip
            zfio = io.BytesIO (dec_payload)
            if config.getboolean('cloud_agent','extract_payload_zip') and zipfile.is_zipfile(zfio):
                logger.info("Decrypting and unzipping payload to %s/unzipped"%secdir)
                with zipfile.ZipFile(zfio,'r')as f:
                    f.extractall('%s/unzipped'%secdir)

                # run an included script if one has been provided
                initscript = config.get('cloud_agent','payload_script')
                if initscript is not "":
                    def initthread():
                        import subprocess
                        env = os.environ.copy()
                        env['AGENT_UUID']=self.server.agent_uuid
                        proc= subprocess.Popen(["/bin/bash",initscript],env=env,shell=False,cwd='%s/unzipped'%secdir,
                                                stdout=subprocess.PIPE,stderr=subprocess.STDOUT)
                        while True:
                            line = proc.stdout.readline();
                            if line == '' and proc.poll() is not None:
                                break
                            if line:
                                logger.debug("init-output: %s"%line.strip())
                        # should be a no-op as poll already told us it's done
                        proc.wait()

                    if not os.path.exists("%s/unzipped/%s"%(secdir,initscript)):
                        logger.info("No payload script %s found in %s/unzipped"%(initscript,secdir))
                    else:
                        logger.info("Executing payload script: %s/unzipped/%s"%(secdir,initscript))
                        payload_thread = threading.Thread(target=initthread)
            else:
                logger.info("Decrypting payload to %s"%dec_path)
                with open(dec_path,'wb') as f:
                    f.write(dec_payload)
            zfio.close()

        # now extend a measurement of the payload and key if there was one
        pcr = config.getint('cloud_agent','measure_payload_pcr')
        if pcr>0 and pcr<24:
            logger.info("extending measurement of payload into PCR %s"%pcr)
            measured = tpm.hashdigest(tomeasure)
            tpm.extendPCR(pcr,measured)

        if payload_thread is not None:
            payload_thread.start()

        return

    def get_query_tag_value(self, path, query_tag):
        """This is a utility method to query for specific the http parameters in the uri.

        Returns the value of the parameter, or None if not found."""
        data = { }
        parsed_path = urlparse(self.path)
        query_tokens = parsed_path.query.split('&')
        # find the 'ids' query, there can only be one
        for tok in query_tokens:
            query_tok = tok.split('=')
            query_key = query_tok[0]
            if query_key is not None and query_key == query_tag:
                # ids tag contains a comma delimited list of ids
                data[query_tag] = query_tok[1]
                break
        return data.get(query_tag,None)

    def log_message(self, logformat, *args):
        return

#consider using PooledProcessMixIn
# https://github.com/muayyad-alsadi/python-PooledProcessMixIn
class CloudAgentHTTPServer(ThreadingMixIn, HTTPServer):
    """Http Server which will handle each request in a separate thread."""

    ''' Do not modify directly unless you acquire uvLock. Set chosen for uniqueness of contained values'''
    u_set = set([])
    v_set = set([])

    rsaprivatekey = None
    rsapublickey = None
    rsapublickey_exportable = None
    done = threading.Event()
    auth_tag = None
    payload = None
    enc_keyname = None
    K = None
    final_U = None
    agent_uuid = None

    def __init__(self, server_address, RequestHandlerClass, agent_uuid):
        """Constructor overridden to provide ability to pass configuration arguments to the server"""
        secdir = secure_mount.mount()
        keyname = "%s/%s"%(secdir,config.get('cloud_agent','rsa_keyname'))

        # read or generate the key depending on configuration
        if os.path.isfile(keyname):
            # read in private key
            logger.debug( "Using existing key in %s"%keyname)
            f = open(keyname,"r")
            rsa_key = crypto.rsa_import_privkey(f.read())
        else:
            logger.debug("key not found, generating a new one")
            rsa_key = crypto.rsa_generate(2048)
            with open(keyname,"wb") as f:
                f.write(crypto.rsa_export_privkey(rsa_key))

        self.rsaprivatekey = rsa_key
        self.rsapublickey_exportable = crypto.rsa_export_pubkey(self.rsaprivatekey)

        #attempt to get a U value from the TPM NVRAM
        nvram_u = tpm.read_key_nvram()
        if nvram_u is not None:
            logger.info("Existing U loaded from TPM NVRAM")
            self.add_U(nvram_u)
        http.server.HTTPServer.__init__(self, server_address, RequestHandlerClass)
        self.enc_keyname = config.get('cloud_agent','enc_keyname')
        self.agent_uuid = agent_uuid


    def add_U(self, u):
        """Threadsafe method for adding a U value received from the Tenant

        Do not modify u_set of v_set directly.
        """
        with uvLock:
            # be very careful printing K, U, or V as they leak in logs stored on unprotected disks
            if common.INSECURE_DEBUG:
                logger.debug( "Adding U len %d data:%s"%(len(u),base64.b64encode(u)))
            self.u_set.add(u)


    def add_V(self, v):
        """Threadsafe method for adding a U value received from the Cloud Verifier
        Do not modify u_set of v_set directly.
        """
        with uvLock:
            # be very careful printing K, U, or V as they leak in logs stored on unprotected disks
            if common.INSECURE_DEBUG:
                logger.debug(F"Adding V: {base64.b64encode(v)}")
            self.v_set.add(v)

    def attempt_decryption(self, handler):
        """On reception of a U or V value, this method is called to attempt the decryption of the Cloud Init script

        At least one U and V value must be received in order to attempt encryption. Multiple U and V values are stored
        to prevent an attacker from sending U/V values to deny service.
        """
        with uvLock:
            both_u_and_v_present = False
            return_value = False
            for u in self.u_set:
                for v in self.v_set:
                    both_u_and_v_present = True
                    return_value = self.decrypt_check(u,v)
                    if return_value:
                        # reset u and v sets
                        self.u_set= set([])
                        self.v_set= set([])
                        return return_value
            #TODO check on whether this happens or not.  NVRAM causes trouble
            if both_u_and_v_present:
                pass
                #logger.critical("Possible attack from: " + str(handler.client_address) + ".  Both U (potentially stale from TPM NVRAM) and V present but unsuccessful in attempt to decrypt check value.")
            return return_value

    def decrypt_check(self, decrypted_U, decrypted_V):
        """Decrypt the Cloud init script with the passed U and V values.

        This method will access the received auth tag, and may fail if decoy U and V values were received.
        Do not call directly unless you acquire uvLock. Returns None if decryption unsuccessful, else returns the
        decrypted agent UUID.
        """


        if self.auth_tag is None:
            return None

        if len(decrypted_U) != len(decrypted_V):
            logger.warning("Invalid U len %d or V len %d. skipping..."%(len(decrypted_U),len(decrypted_V)))
            return None

        candidate_key = crypto.strbitxor(decrypted_U, decrypted_V)

        # be very careful printing K, U, or V as they leak in logs stored on unprotected disks
        if common.INSECURE_DEBUG:
            logger.debug(F"U: {base64.b64encode(decrypted_U)}")
            logger.debug(F"V: {base64.b64encode(decrypted_V)}")
            logger.debug(F"K: {base64.b64encode(candidate_key)}")

        logger.debug( "auth_tag: " + self.auth_tag)
        ex_mac = crypto.do_hmac(candidate_key,self.agent_uuid)

        if ex_mac == self.auth_tag:
            logger.info( "Successfully derived K for UUID %s",self.agent_uuid)
            self.final_U = decrypted_U
            self.K = candidate_key
            return True
        else:
            logger.error( "Failed to derive K for UUID %s",self.agent_uuid)

        return False


def main(argv=sys.argv):
    if os.getuid()!=0 and common.REQUIRE_ROOT:
        logger.critical("This process must be run as root.")
        return

    # get params for initialization
    registrar_ip = config.get('general', 'registrar_ip')
    registrar_port = config.get('general', 'registrar_port')

    # initialize the tmpfs partition to store keys if it isn't already available
    secdir = secure_mount.mount()

    # change dir to working dir
    common.ch_dir(common.WORK_DIR,logger)

    #initialize tpm
    (ek,ekcert,aik,ek_tpm,aik_name) = tpm.tpm_init(self_activate=False,config_pw=config.get('cloud_agent','tpm_ownerpassword')) # this tells initialize not to self activate the AIK
    virtual_agent = tpm.is_vtpm()

    # try to get some TPM randomness into the system entropy pool
    tpm.init_system_rand()

    if ekcert is None:
        if virtual_agent:
            ekcert = 'virtual'
        elif tpm.is_emulator():
            ekcert = 'emulator'

    # now we need the UUID
    try:
        agent_uuid = config.get('cloud_agent','agent_uuid')
    except configparser.NoOptionError:
        agent_uuid = None
    if agent_uuid == 'openstack':
        agent_uuid = openstack.get_openstack_uuid()
    elif agent_uuid == 'hash_ek':
        agent_uuid = hashlib.sha256(ek).hexdigest()
    elif agent_uuid == 'generate' or agent_uuid is None:
        agent_uuid = str(uuid.uuid4())
    if common.DEVELOP_IN_ECLIPSE:
        agent_uuid = "C432FBB3-D2F1-4A97-9EF7-75BD81C866E9"
    if common.STUB_VTPM and common.TPM_CANNED_VALUES is not None:
        # Use canned values for stubbing
        jsonIn = common.TPM_CANNED_VALUES
        if "add_vtpm_to_group" in jsonIn:
            # The value we're looking for has been canned!
            agent_uuid = jsonIn['add_vtpm_to_group']['retout']
        else:
            # Our command hasn't been canned!
            raise Exception("Command %s not found in canned json!"%("add_vtpm_to_group"))

    logger.info("Agent UUID: %s"%agent_uuid)

    # register it and get back a blob
    keyblob = registrar_client.doRegisterAgent(registrar_ip,registrar_port,agent_uuid,tpm_version,ek,ekcert,aik,ek_tpm,aik_name)

    if keyblob is None:
        raise Exception("Registration failed")

    # get the ephemeral registrar key
    key = tpm.activate_identity(keyblob)
    
    if key is None:
        raise Exception("Activation failed")

    # tell the registrar server we know the key
    retval=False
    if virtual_agent:
        deepquote = tpm.create_deep_quote(hashlib.sha1(key).hexdigest(),agent_uuid+aik+ek)
        retval = registrar_client.doActivateVirtualAgent(registrar_ip, registrar_port, agent_uuid, deepquote)
    else:
        retval = registrar_client.doActivateAgent(registrar_ip,registrar_port,agent_uuid,key)

    if not retval:
        raise Exception("Registration failed on activate")

    serveraddr = ('', config.getint('general', 'cloudagent_port'))
    server = CloudAgentHTTPServer(serveraddr,Handler,agent_uuid)
    serverthread = threading.Thread(target=server.serve_forever)

    logger.info( 'Starting Cloud Agent on port %s use <Ctrl-C> to stop'%serveraddr[1])
    serverthread.start()

    # want to listen for revocations?
    if config.getboolean('cloud_agent','listen_notfications'):
        cert_path = config.get('cloud_agent','revocation_cert')
        if cert_path == "default":
            cert_path = '%s/unzipped/RevocationNotifier-cert.crt'%(secdir)
        elif cert_path[0]!='/':
            # if it is a relative, convert to absolute in work_dir
            cert_path = os.path.abspath('%s/%s'%(common.WORK_DIR,cert_path))

        def perform_actions(revocation):
            actionlist = []

            # load the actions from inside the keylime module
            actionlisttxt = config.get('cloud_agent','revocation_actions')
            if actionlisttxt.strip() != "":
                actionlist = actionlisttxt.split(',')
                actionlist = ["revocation_actions.%s"%i for i in actionlist]

            # load actions from unzipped
            if os.path.exists("%s/unzipped/action_list"%secdir):
                with open("%s/unzipped/action_list"%secdir,'r') as f:
                    actionlisttxt = f.read()
                if actionlisttxt.strip()!="":
                    localactions = actionlisttxt.strip().split(',')
                    for action in localactions:
                        if not action.startswith('local_action_'):
                            logger.warning("invalid local action: %s.  must start with local_action_"%action)
                        else:
                            actionlist.append(action)

                    uzpath = "%s/unzipped"%secdir
                    if uzpath not in sys.path:
                        sys.path.append(uzpath)

            for action in actionlist:
                logger.debug("executing revocation action %s"%action)
                try:
                    module = importlib.import_module(action)
                    execute = getattr(module,'execute')
                    execute(revocation)
                except Exception as e:
                    logger.warn("Exception during execution of revocation action %s: %s"%(action,e))
        try:
            while True:
                try:
                    revocation_notifier.await_notifications(perform_actions,revocation_cert_path=cert_path)
                except Exception as e:
                    logger.exception(e)
                    logger.warn("No connection to revocation server, retrying in 10s...")
                    time.sleep(10)
        except KeyboardInterrupt:
            logger.info("TERM Signal received, shutting down...")
            tpm.flush_keys()
            server.shutdown()
    else:
        try:
            while True:
                time.sleep(1)
        except KeyboardInterrupt:
            logger.info("TERM Signal received, shutting down...")
            tpm.flush_keys()
            server.shutdown()


if __name__=="__main__":
    try:
        main()
    except Exception as e:
        logger.exception(e)<|MERGE_RESOLUTION|>--- conflicted
+++ resolved
@@ -20,20 +20,9 @@
 violate any copyrights that exist in this work.
 '''
 
-<<<<<<< HEAD
 import http.server
 from http.server import HTTPServer, BaseHTTPRequestHandler
 from socketserver import ThreadingMixIn
-=======
-import common
-import keylime_logging
-logger = keylime_logging.init_logging('cloudagent')
-
-
-import BaseHTTPServer
-from BaseHTTPServer import HTTPServer, BaseHTTPRequestHandler
-from SocketServer import ThreadingMixIn
->>>>>>> 2d151bc1
 import threading
 from urllib.parse import urlparse
 import base64
@@ -544,7 +533,7 @@
 
     # get the ephemeral registrar key
     key = tpm.activate_identity(keyblob)
-    
+
     if key is None:
         raise Exception("Activation failed")
 
